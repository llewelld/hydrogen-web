--- conflicted
+++ resolved
@@ -167,8 +167,8 @@
         this._requestScheduler.start();
         const mediaRepository = new MediaRepository({
             homeServer: sessionInfo.homeServer,
-            cryptoDriver: this._cryptoDriver,
-            request: this._request,
+            crypto: this._platform.crypto,
+            request: this._platform.request,
         });
         this._session = new Session({
             storage: this._storage,
@@ -176,13 +176,8 @@
             hsApi: this._requestScheduler.hsApi,
             olm,
             olmWorker,
-<<<<<<< HEAD
-            cryptoDriver: this._cryptoDriver,
-            mediaRepository
-=======
+            mediaRepository,
             platform: this._platform,
-            mediaRepository: new MediaRepository(sessionInfo.homeServer)
->>>>>>> 2e3bd75f
         });
         await this._session.load();
         if (isNewLogin) {
