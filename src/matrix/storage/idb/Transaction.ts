--- conflicted
+++ resolved
@@ -52,21 +52,13 @@
     private _txn: IDBTransaction;
     private _allowedStoreNames: StoreNames[];
     private _stores: { [storeName in StoreNames]?: any };
-<<<<<<< HEAD
-    idbFactory: IDBFactory
-    IDBKeyRange: typeof IDBKeyRange
-
-    constructor(txn: IDBTransaction, allowedStoreNames: StoreNames[], _idbFactory: IDBFactory, _IDBKeyRange: typeof IDBKeyRange) {
+    private _storage: Storage;
+    private _writeErrors: WriteErrorInfo[];
+
+    constructor(txn: IDBTransaction, allowedStoreNames: StoreNames[], storage: Storage) {
         this._txn = txn;
         this._allowedStoreNames = allowedStoreNames;
         this._stores = {};
-        this.idbFactory = _idbFactory;
-        this.IDBKeyRange = _IDBKeyRange;
-=======
-    private _storage: Storage;
-    private _writeErrors: WriteErrorInfo[];
-
-    constructor(txn: IDBTransaction, allowedStoreNames: StoreNames[], storage: Storage) {
         this._txn = txn;
         this._allowedStoreNames = allowedStoreNames;
         this._stores = {};
@@ -74,13 +66,16 @@
         this._writeErrors = [];
     }
 
+    get idbFactory(): IDBFactory {
+        return this._storage.idbFactory;
+    }
+
     get IDBKeyRange(): typeof IDBKeyRange {
         return this._storage.IDBKeyRange;
     }
 
     get logger(): BaseLogger {
         return this._storage.logger;
->>>>>>> 08fe430c
     }
 
     _idbStore(name: StoreNames): Store<any> {
